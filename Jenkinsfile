--- conflicted
+++ resolved
@@ -105,11 +105,7 @@
                       sh "pip install -e ${WORKSPACE}/xtagctl"
                       withXTAG(["usb_audio_mc_xs2_dut", "usb_audio_mc_xs2_harness", \
                                 "usb_audio_xcai_exp_dut", "usb_audio_xcai_exp_harness"]) { xtagIds ->
-<<<<<<< HEAD
-                        sh "pytest -v -m ${params.TEST_LEVEL} --junitxml=pytest_result.xml \
-=======
-                        sh "pytest --level ${params.TEST_LEVEL} --junitxml=pytest_result.xml \
->>>>>>> 3a311ea2
+                        sh "pytest -v --level ${params.TEST_LEVEL} --junitxml=pytest_result.xml \
                             -o xk_216_mc_dut=${xtagIds[0]} -o xk_216_mc_harness=${xtagIds[1]} \
                             -o xk_evk_xu316_dut=${xtagIds[2]} -o xk_evk_xu316_harness=${xtagIds[3]}"
                       }
@@ -159,11 +155,7 @@
                     withVenv() {
                       sh "pip install -e ${WORKSPACE}/xtagctl"
                       withXTAG(["usb_audio_mc_xcai_dut", "usb_audio_mc_xcai_harness"]) { xtagIds ->
-<<<<<<< HEAD
-                        sh "pytest -v -m ${params.TEST_LEVEL} --junitxml=pytest_result.xml \
-=======
-                        sh "pytest --level ${params.TEST_LEVEL} --junitxml=pytest_result.xml \
->>>>>>> 3a311ea2
+                        sh "pytest -v --level ${params.TEST_LEVEL} --junitxml=pytest_result.xml \
                             -o xk_316_mc_dut=${xtagIds[0]} -o xk_316_mc_harness=${xtagIds[1]}"
                       }
                     }
