--- conflicted
+++ resolved
@@ -98,10 +98,7 @@
                 withEnv(["XMOS_CMAKE_PATH=${WORKSPACE}/xcommon_cmake"]) {
                   sh "cmake -G 'Unix Makefiles' -B build -D BUILD_TESTED_CONFIGS=TRUE"
                   sh "xmake -C build -j16"
-<<<<<<< HEAD
                   archiveArtifacts artifacts: "build/manifest.txt", fingerprint: true, allowEmptyArchive: false
-=======
->>>>>>> 08009129
                 }
               }
             }
@@ -182,7 +179,6 @@
               withVenv() {
                 sh "pip install -r requirements.txt"
               }
-<<<<<<< HEAD
 
               unstash 'xk_216_mc_bin'
               unstash 'xk_evk_xu316_bin'
@@ -203,25 +199,6 @@
                     withVenv() {
                       sh "pip install -e ${WORKSPACE}/xtagctl"
 
-=======
-
-              unstash 'xk_216_mc_bin'
-              unstash 'xk_evk_xu316_bin'
-
-              dir("tests") {
-                dir("tools") {
-                  // Build test support application
-                  sh 'make -C volcontrol'
-                  copyArtifacts filter: 'bin-macos-x86/xsig', fingerprintArtifacts: true, projectName: 'xmos-int/xsig/master', flatten: true, selector: lastSuccessful()
-                  copyArtifacts filter: 'OSX/x86/xmos_mixer', fingerprintArtifacts: true, projectName: 'XMOS/lib_xua/develop', flatten: true, selector: lastSuccessful()
-                }
-
-                withTools("${env.TOOLS_VERSION}") {
-                  withEnv(["USBA_MAC_PRIV_WORKAROUND=1"]) {
-                    withVenv() {
-                      sh "pip install -e ${WORKSPACE}/xtagctl"
-
->>>>>>> 08009129
                       withXTAG(["usb_audio_mc_xs2_dut", "usb_audio_mc_xs2_harness", \
                                 "usb_audio_xcai_exp_dut", "usb_audio_xcai_exp_harness"]) { xtagIds ->
                         sh "pytest -v --level ${params.TEST_LEVEL} --junitxml=pytest_result_mac_intel.xml \
@@ -266,7 +243,6 @@
               withVenv() {
                 sh "pip install -r requirements.txt"
               }
-<<<<<<< HEAD
 
               unstash 'xk_316_mc_bin'
 
@@ -286,24 +262,6 @@
                     withVenv() {
                       sh "pip install -e ${WORKSPACE}/xtagctl"
 
-=======
-
-              unstash 'xk_316_mc_bin'
-
-              dir("tests") {
-                dir("tools") {
-                  // Build test support application
-                  sh 'make -C volcontrol'
-                  copyArtifacts filter: 'bin-macos-arm/xsig', fingerprintArtifacts: true, projectName: 'xmos-int/xsig/master', flatten: true, selector: lastSuccessful()
-                  copyArtifacts filter: 'OSX/x86/xmos_mixer', fingerprintArtifacts: true, projectName: 'XMOS/lib_xua/develop', flatten: true, selector: lastSuccessful()
-                }
-
-                withTools("${env.TOOLS_VERSION}") {
-                  withEnv(["USBA_MAC_PRIV_WORKAROUND=1"]) {
-                    withVenv() {
-                      sh "pip install -e ${WORKSPACE}/xtagctl"
-
->>>>>>> 08009129
                       withXTAG(["usb_audio_mc_xcai_dut", "usb_audio_mc_xcai_harness"]) { xtagIds ->
                         sh "pytest -v --level ${params.TEST_LEVEL} --junitxml=pytest_result_mac_arm.xml \
                             -o xk_316_mc_dut=${xtagIds[0]} -o xk_316_mc_harness=${xtagIds[1]}"
@@ -337,10 +295,7 @@
 
             dir("sw_audio_analyzer") {
               copyArtifacts filter: '**/*.xe', fingerprintArtifacts: true, projectName: 'xmos-int/sw_audio_analyzer/master', selector: lastSuccessful()
-<<<<<<< HEAD
               copyArtifacts filter: 'host_xscope_controller/bin_windows/xscope_controller.exe', fingerprintArtifacts: true, projectName: 'xmos-int/sw_audio_analyzer/master', selector: lastSuccessful()
-=======
->>>>>>> 08009129
             }
 
             dir("${REPO}") {
@@ -354,14 +309,11 @@
 
               dir("tests") {
                 dir("tools") {
-<<<<<<< HEAD
                   dir("volcontrol") {
                     withVS() {
                       bat 'msbuild volcontrol.vcxproj /property:Configuration=Release /property:Platform=x64'
                     }
                   }
-=======
->>>>>>> 08009129
                   copyArtifacts filter: 'bin-windows-x86/xsig.exe', fingerprintArtifacts: true, projectName: 'xmos-int/xsig/master', flatten: true, selector: lastSuccessful()
                   copyArtifacts filter: 'Win/x64/xmos_mixer.exe', fingerprintArtifacts: true, projectName: 'XMOS/lib_xua/develop', flatten: true, selector: lastSuccessful()
                 }
@@ -371,7 +323,6 @@
                     dir("${WORKSPACE}/xtagctl") {
                       sh "pip install -e ."
                     }
-
                     withXTAG(["usb_audio_mc_xcai_dut", "usb_audio_mc_xcai_harness"]) { xtagIds ->
                       sh "pytest -v --level ${params.TEST_LEVEL} --junitxml=pytest_result_windows10.xml \
                           -o xk_316_mc_dut=${xtagIds[0]} -o xk_316_mc_harness=${xtagIds[1]}"
@@ -404,10 +355,7 @@
 
             dir("sw_audio_analyzer") {
               copyArtifacts filter: '**/*.xe', fingerprintArtifacts: true, projectName: 'xmos-int/sw_audio_analyzer/master', selector: lastSuccessful()
-<<<<<<< HEAD
               copyArtifacts filter: 'host_xscope_controller/bin_windows/xscope_controller.exe', fingerprintArtifacts: true, projectName: 'xmos-int/sw_audio_analyzer/master', selector: lastSuccessful()
-=======
->>>>>>> 08009129
             }
 
             dir("${REPO}") {
@@ -421,14 +369,11 @@
 
               dir("tests") {
                 dir("tools") {
-<<<<<<< HEAD
                   dir("volcontrol") {
                     withVS() {
                       bat 'msbuild volcontrol.vcxproj /property:Configuration=Release /property:Platform=x64'
                     }
                   }
-=======
->>>>>>> 08009129
                   copyArtifacts filter: 'bin-windows-x86/xsig.exe', fingerprintArtifacts: true, projectName: 'xmos-int/xsig/master', flatten: true, selector: lastSuccessful()
                   copyArtifacts filter: 'Win/x64/xmos_mixer.exe', fingerprintArtifacts: true, projectName: 'XMOS/lib_xua/develop', flatten: true, selector: lastSuccessful()
                 }
