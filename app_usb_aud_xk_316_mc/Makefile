--- conflicted
+++ resolved
@@ -7,11 +7,7 @@
 
 # The flags passed to xcc when building the application
 # The EXTRA_BUILD_FLAGS variable can be used on the xmake command line to add options
-<<<<<<< HEAD
-BUILD_FLAGS    = $(EXTRA_BUILD_FLAGS) -DFLASH_MAX_UPGRADE_SIZE=64*1024 -fcomment-asm -O3 -report -lquadflash -g -fxscope -DUSB_TILE=tile[0] -DADAT_TX_USE_SHARED_BUFF=1 -DQUAD_SPI_FLASH=1
-=======
-BUILD_FLAGS    = $(EXTRA_BUILD_FLAGS) -fcomment-asm -Xmapper --map -Xmapper MAPFILE -O3 -report -lquadflash -g -fxscope -DUSB_TILE=tile[0] -DADAT_TX_USE_SHARED_BUFF=1 -DQUAD_SPI_FLASH=1
->>>>>>> a212eb43
+BUILD_FLAGS    = $(EXTRA_BUILD_FLAGS) -fcomment-asm -O3 -report -lquadflash -g -fxscope -DUSB_TILE=tile[0] -DADAT_TX_USE_SHARED_BUFF=1 -DQUAD_SPI_FLASH=1
 
 # The USED_MODULES variable lists other module used by the application. These
 # modules will extend the SOURCE_DIRS, INCLUDE_DIRS and LIB_DIRS variables. 
