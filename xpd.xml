<?xml version="1.0" ?>
<xpd>
    <components></components>
    <dependency repo = "sc_ios">
        <githash>c3220a3f673d0256ee11f720b8d35413c523fa1a</githash>
        <uri>git://git/apps/sc_ios</uri>
    </dependency>
    <dependency repo = "sc_usb">
        <githash>5c499106a996590215bdda628bd708c07ad1809e</githash>
        <uri>git://git/apps/sc_usb</uri>
    </dependency>
    <dependency repo = "sc_spdif">
        <githash>04eca3570488bf062d1aa9db2e1175cc08a6142f</githash>
        <uri>git://github.com/xcore/sc_spdif</uri>
        <version>1.3.0rc2</version>
    </dependency>
    <dependency repo = "sc_usb_audio">
        <githash>db1091e75f9660c4ef1ffdbe410dd355b8849542</githash>
        <uri>git://git/apps/sc_usb_audio</uri>
    </dependency>
    <dependency repo = "xcommon">
        <githash>627b98ab6a8dd147b3db9775e79071a8ca1a87df</githash>
        <uri>git://github.com/xcore/xcommon</uri>
    </dependency>
    <dependency repo = "sc_xud">
        <githash>f33214cc1a1f4e0975ac44358fe6b2fa43237ed6</githash>
        <uri>git://git/apps/sc_xud</uri>
    </dependency>
    <dependency repo = "sc_i2c">
        <githash>576de5f72f10954ce0eed83acb418890ed636bb8</githash>
        <uri>git@github.com:xross/sc_i2c.git</uri>
        <version>2.1.0rc0</version>
    </dependency>
    <description>USB Audio Applications</description>
    <exclude_dir>app_usb_aud_l2</exclude_dir>
    <include_binaries>True</include_binaries>
    <location>git://git/apps/sw_usb_audio</location>
    <name>sw_usb_audio</name>
    <maintainer>Ross Owen</maintainer>
    <release parenthash = "b2a76343f69bcc2dd10ded9f53c84bb76c63f7ff" version = "6.0.0alpha0" githash = "6d3ad975a906402f2cce649fc61e3caf4ab73d77"></release>
    <release parenthash = "e3892816f8c7b6b83bfdd0b9cbd50fd4377aedd4" version = "6.0.0alpha1" githash = "9031aaaa521489a88ba01f2fe27d5a5756458e16"></release>
    <release parenthash = "bfc454b8e28e7a5a86b55df58586e9bf57a10f55" version = "6.0.0alpha2" githash = "02d73ec64b9f522e46e75110cd29fd56cc7a0507"></release>
    <release parenthash = "fd95bde336e9daa09f083749eaccc3955112a106" version = "6.0.0alpha3" githash = "a7822000f4c811fa25d559f128651b64c56d1958"></release>
    <release parenthash = "d473675093ef86d9a204c930ad51fdd4273e2b39" version = "6.0.0alpha4" githash = "dc439b1bd9cb8bbfbcfac9b5fae8b19bed6282de"></release>
    <release parenthash = "59b0b9b3ab80d2e22b37ecf496ac3ec29681573f" version = "6.0.0alpha5" githash = "5d78256098cc4bb0c89b61a795a603408fc6b4e6"></release>
    <release parenthash = "5d78256098cc4bb0c89b61a795a603408fc6b4e6" version = "6.0.0alpha6" githash = "015c910480fef4fb9026107c790d8107c358c560"></release>
    <release parenthash = "b6eb40ef339a31f594f71b2c34506b3c3520d40b" version = "6.0.0alpha7" githash = "8df2af287671f462f24a9a39ac77ac5fba8e1ec1"></release>
    <release parenthash = "8df2af287671f462f24a9a39ac77ac5fba8e1ec1" version = "6.0.0alpha8" githash = "fc477792dec20889fb7fc0f3fd5790dc01323a41"></release>
    <release parenthash = "965549485202ce4e03ee14729cf56f96a0673298" version = "6.0.0alpha9" githash = "a9d5f421fda5e57eee8b64083fe6571fa927047b"></release>
    <release parenthash = "45a32862980f49dcf50e144f6157c64501d3332a" version = "6.0.0alpha10" githash = "21f8caee22e05d9b29c362b39059e5c6b63528de"></release>
    <release parenthash = "57b9825b95f6dc2df4be7794e3dd25bc863c1b45" version = "6.0.0alpha11" githash = "3f6cf1b6d3e1508a321a13731a7c1dbaede20ac5"></release>
    <release parenthash = "3f6cf1b6d3e1508a321a13731a7c1dbaede20ac5" version = "6.0.0alpha12" githash = "8af8f6c14c90990b4751cfe5cbfaf12fcb6b71b4"></release>
    <release parenthash = "8af8f6c14c90990b4751cfe5cbfaf12fcb6b71b4" version = "6.0.0alpha13" githash = "d1797061e6b6867ccf2c888314a7653e9b2182ba"></release>
    <release parenthash = "d1797061e6b6867ccf2c888314a7653e9b2182ba" version = "6.0.0alpha14" githash = "c76ddc79d9b47d87404ea6beed91a6e601ad0395"></release>
    <release parenthash = "c76ddc79d9b47d87404ea6beed91a6e601ad0395" version = "6.0.0alpha15" githash = "cfb32552b3dfeb959ebeec82fedaad6af48372af"></release>
    <release parenthash = "0bdd22547025ebbabce9ceb48f5f0a01147147c9" version = "6.0.0alpha16" githash = "ddcbb53dcea440c1f794c5d130ec72d8d3eed3ed"></release>
    <release parenthash = "706590749f42b6e1c7cf9d9d66bc35028f3684e9" version = "6.0.0alpha17" githash = "2bef37d1eabbc6d5045f3a43821096a5bd9bb3ba"></release>
    <release parenthash = "71c704b9d0cda2c28baa5b5b2dfe26f3fe8d7104" version = "6.0.0alpha18" githash = "49416913d81fab98b96a27fe32a3a780ce674e76"></release>
    <release parenthash = "49416913d81fab98b96a27fe32a3a780ce674e76" version = "6.0.0alpha19" githash = "8ed7b60df442bcc7a88b8ddd0033166200398249"></release>
    <release parenthash = "62c84fc1ed5765fc4781cd31cdbc2e4d4ea64220" version = "6.0.0alpha20" githash = "b9267185a9595a4828be5084f38f071717ae4b0f"></release>
    <release parenthash = "67e9bc96261a9e1edae454dd380798070ae28935" version = "6.0.0alpha21" githash = "46f766bc9431eb3e2366147ab66f9d65337684cf"></release>
    <release parenthash = "aec30eb79af7e36b7ac1b8080530e0bc21c06e6f" version = "6.0.0alpha22" githash = "e58ed8832c9440092618abc10bed659939e4e3cc"></release>
    <release parenthash = "e58ed8832c9440092618abc10bed659939e4e3cc" version = "6.0.0alpha23" githash = "d38b13f2db41cf27bf959273b8c760122f46737d"></release>
<<<<<<< HEAD
    <release parenthash = "bd83769594750cf37ba300e6457256c4dcfc2a8e" version = "6.0.0alpha24" githash = "a37bf4c09340a4f089917604d200c6c71c8c74c7"></release>
    <release parenthash = "89833ee5973f6cbcef7528a3e957880b0b66408c" version = "6.0.0alpha25"></release>
=======
    <release parenthash = "bd83769594750cf37ba300e6457256c4dcfc2a8e" version = "6.0.0alpha24" githash = "11d4b663f956ae30303ffb6cfd8464f481137c67"></release>
>>>>>>> ec2c8fc8
    <vendor>XMOS</vendor>
    <xpd_version>1.0</xpd_version>
    <xsoftip_exclude>app_usb_aud_skc_su1</xsoftip_exclude>
    <xsoftip_exclude>app_usb_aud_su1</xsoftip_exclude>
    <xsoftip_exclude>app_usb_aud_l1</xsoftip_exclude>
    <scope>Reference Design</scope>
</xpd><|MERGE_RESOLUTION|>--- conflicted
+++ resolved
@@ -15,7 +15,7 @@
         <version>1.3.0rc2</version>
     </dependency>
     <dependency repo = "sc_usb_audio">
-        <githash>db1091e75f9660c4ef1ffdbe410dd355b8849542</githash>
+        <githash>452048fa9e4041992b97c0da2d967025c80c20cd</githash>
         <uri>git://git/apps/sc_usb_audio</uri>
     </dependency>
     <dependency repo = "xcommon">
@@ -23,7 +23,7 @@
         <uri>git://github.com/xcore/xcommon</uri>
     </dependency>
     <dependency repo = "sc_xud">
-        <githash>f33214cc1a1f4e0975ac44358fe6b2fa43237ed6</githash>
+        <githash>a1dc73723e04c5b92d9b55f604f507dd0cc1d233</githash>
         <uri>git://git/apps/sc_xud</uri>
     </dependency>
     <dependency repo = "sc_i2c">
@@ -61,12 +61,7 @@
     <release parenthash = "67e9bc96261a9e1edae454dd380798070ae28935" version = "6.0.0alpha21" githash = "46f766bc9431eb3e2366147ab66f9d65337684cf"></release>
     <release parenthash = "aec30eb79af7e36b7ac1b8080530e0bc21c06e6f" version = "6.0.0alpha22" githash = "e58ed8832c9440092618abc10bed659939e4e3cc"></release>
     <release parenthash = "e58ed8832c9440092618abc10bed659939e4e3cc" version = "6.0.0alpha23" githash = "d38b13f2db41cf27bf959273b8c760122f46737d"></release>
-<<<<<<< HEAD
-    <release parenthash = "bd83769594750cf37ba300e6457256c4dcfc2a8e" version = "6.0.0alpha24" githash = "a37bf4c09340a4f089917604d200c6c71c8c74c7"></release>
-    <release parenthash = "89833ee5973f6cbcef7528a3e957880b0b66408c" version = "6.0.0alpha25"></release>
-=======
     <release parenthash = "bd83769594750cf37ba300e6457256c4dcfc2a8e" version = "6.0.0alpha24" githash = "11d4b663f956ae30303ffb6cfd8464f481137c67"></release>
->>>>>>> ec2c8fc8
     <vendor>XMOS</vendor>
     <xpd_version>1.0</xpd_version>
     <xsoftip_exclude>app_usb_aud_skc_su1</xsoftip_exclude>
