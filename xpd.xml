<?xml version="1.0" ?>
<xpd>
    <components>
<<<<<<< HEAD
        <component description = "USB Audio application for XP-SKC-U16 and XA-SK-AUDIO (1v1)" type = "demoCode" scope = "Example" path = "app_usb_aud_skc_u16" local = "false" id = "app_usb_aud_skc_u16" name = "XMOS XS1-U16 USB Audio">
            <board>XP-SKC-SU1</board>
            <board>XA-SK-AUDIO (1v1)</board>
            <componentDependency repo = "git://git/apps/sc_usb" version = "1.0.1">module_usb_shared</componentDependency>
            <componentDependency repo = "git://github.com/xcore/sc_spdif" version = "1.3.0">module_spdif_rx</componentDependency>
            <componentDependency repo = "git://github.com/22/xcore/sc_usb_audio.git">module_dfu</componentDependency>
            <componentDependency repo = "git://github.com/22/xcore/sc_usb_audio.git">module_usb_audio</componentDependency>
            <componentDependency repo = "git://git/apps/sc_xud" version = "1.0.1">module_xud</componentDependency>
            <componentDependency repo = "git://github.com/xcore/sc_i2c" version = "2.2.1">module_i2c_single_port</componentDependency>
            <componentDependency repo = "git://git/apps/sc_usb_device" version = "1.0.1">module_usb_device</componentDependency>
            <componentDependency repo = "git://git/apps/sc_usb" version = "1.0.1">module_usb_shared</componentDependency>
            <componentDependency repo = "git://github.com/xcore/sc_spdif" version = "1.3.0">module_spdif_tx</componentDependency>
            <componentDependency repo = "git://github.com/22/xcore/sc_usb_audio.git">module_usb_midi</componentDependency>
            <componentDependency repo = "git://git/apps/sc_xud" version = "1.0.1">module_xud</componentDependency>
            <keyword>USB</keyword>
            <keyword></keyword>
        </component>
        <component description = "USB Audio for XK-USB-AUDIO-U8-2C board" type = "demoCode" scope = "General Use" path = "app_usb_aud_xk_u8_2c" local = "false" id = "app_usb_aud_xk_u8_2c" name = "XMOS XK-USB-AUDIO-U8-2C USB Audio (app_usb_aud_xk_u8_2c)">
            <board>XK-USB-AUDIO-U8-2C</board>
            <componentDependency repo = "git://github.com/xcore/sc_spdif" version = "1.3.0">module_spdif_tx</componentDependency>
            <componentDependency repo = "git://git/apps/sc_xud" version = "1.0.1">module_xud</componentDependency>
            <componentDependency repo = "git://github.com/22/xcore/sc_usb_audio.git">module_usb_midi</componentDependency>
            <componentDependency repo = "git://github.com/22/xcore/sc_usb_audio.git">module_usb_audio</componentDependency>
            <componentDependency repo = "git://github.com/xcore/sc_i2c" version = "2.2.1">module_i2c_shared</componentDependency>
            <componentDependency repo = "git://git/apps/sc_usb_device" version = "1.0.1">module_usb_device</componentDependency>
            <componentDependency repo = "git://git/apps/sc_usb" version = "1.0.1">module_usb_shared</componentDependency>
            <componentDependency repo = "git://github.com/22/xcore/sc_usb_audio.git">module_dfu</componentDependency>
            <componentDependency repo = "git://github.com/xcore/sc_i2c" version = "2.2.1">module_i2c_simple</componentDependency>
            <componentDependency repo = "git://github.com/xcore/sc_spdif" version = "1.3.0">module_spdif_rx</componentDependency>
            <componentDependency repo = "git://git/apps/sc_usb" version = "1.0.1">module_usb_shared</componentDependency>
            <componentDependency repo = "git://git/apps/sc_xud" version = "1.0.1">module_xud</componentDependency>
            <componentDependency>module_locks</componentDependency>
            <componentDependency repo = "git://github.com/xcore/sc_util" version = "1.0.1">module_locks</componentDependency>
=======
        <component description = "USB Audio for XK-USB-AUDIO-U8-2C board" type = "demoCode" scope = "General Use" path = "app_usb_aud_xk_u8_2c" local = "false" id = "app_usb_aud_xk_u8_2c" name = "XMOS XK-USB-AUDIO-U8-2C USB Audio (app_usb_aud_xk_u8_2c)">
            <board>XK-USB-AUDIO-U8-2C</board>
            <componentDependency repo = "git://git/apps/sc_usb" version = "1.0.1">module_usb_shared</componentDependency>
            <componentDependency repo = "git://git/apps/sc_usb_audio">module_usb_audio</componentDependency>
            <componentDependency repo = "git://git/apps/sc_usb_device" version = "1.0.2">module_usb_device</componentDependency>
            <componentDependency repo = "git://github.com/xcore/sc_i2c" version = "2.2.1">module_i2c_simple</componentDependency>
            <componentDependency repo = "git://git/apps/sc_usb_audio">module_usb_midi</componentDependency>
            <componentDependency repo = "git://git/apps/sc_usb_audio">module_dfu</componentDependency>
            <componentDependency repo = "git://github.com/xcore/sc_spdif" version = "1.3.0">module_spdif_rx</componentDependency>
            <componentDependency repo = "git://github.com/xcore/sc_spdif" version = "1.3.0">module_spdif_tx</componentDependency>
            <componentDependency repo = "git://git/apps/sc_xud" version = "1.0.1">module_xud</componentDependency>
            <componentDependency repo = "git://git/apps/sc_usb" version = "1.0.1">module_usb_shared</componentDependency>
            <componentDependency repo = "git://git/apps/sc_xud" version = "1.0.1">module_xud</componentDependency>
>>>>>>> 7a472ebc
            <keyword>USB</keyword>
            <keyword>Audio</keyword>
            <keyword>MFA</keyword>
        </component>
    </components>
    <dependency repo = "sc_usb">
        <githash>b5ad82614a597aa6a485c0ec12b178a695be1e55</githash>
        <uri>git://git/apps/sc_usb</uri>
        <version>1.0.1beta1</version>
    </dependency>
    <dependency repo = "sc_spdif">
        <githash>7042305acdb0df5351cf31e65ead4b35b07d6c5b</githash>
        <uri>git://github.com/xcore/sc_spdif</uri>
        <version>1.3.0rc4</version>
    </dependency>
    <dependency repo = "sc_usb_audio">
<<<<<<< HEAD
        <githash>7a6e9acf96a3ae493ad7bd99491bef465b83f596</githash>
        <uri>git://git/apps/sc_usb_audio</uri>
    </dependency>
    <dependency repo = "sc_xud">
        <githash>34ca1df26af396eb896d8465ebd89e37d680e300</githash>
=======
        <githash>f4620cd4639f845c9a2a7fa33eecc44fceeff516</githash>
        <uri>git://git/apps/sc_usb_audio</uri>
    </dependency>
    <dependency repo = "sc_xud">
        <githash>69dc46e81ab0cf19c60a170b31167b732836079f</githash>
>>>>>>> 7a472ebc
        <uri>git://git/apps/sc_xud</uri>
        <version>1.0.1beta3</version>
    </dependency>
    <dependency repo = "sc_i2c">
        <githash>06b14651f1fb9d47de0fbab73604202ec5b93ad3</githash>
        <uri>git://github.com/xcore/sc_i2c</uri>
    </dependency>
    <dependency repo = "sc_usb_device">
        <githash>e4a781dfe42bf669d45ae04264216025d354e55c</githash>
        <uri>git://git/apps/sc_usb_device</uri>
        <version>1.0.2beta0</version>
    </dependency>
    <dependency repo = "sc_util">
        <githash>1ed35a50e2d9cc98fcff4c7cc3fb399385ec5d70</githash>
        <uri>https://github.com/xcore/sc_util.git</uri>
        <version>1.0.1rc0</version>
    </dependency>
    <description>USB Audio Applications</description>
    <exclude_dir>app_usb_aud_l2</exclude_dir>
    <include_binaries>True</include_binaries>
    <location>git://git/apps/sw_usb_audio</location>
    <name>sw_usb_audio</name>
    <maintainer>Ross Owen</maintainer>
    <partnumber>XM-002774-DH</partnumber>
    <release parenthash = "b2a76343f69bcc2dd10ded9f53c84bb76c63f7ff" version = "6.0.0alpha0" githash = "6d3ad975a906402f2cce649fc61e3caf4ab73d77"></release>
    <release parenthash = "e3892816f8c7b6b83bfdd0b9cbd50fd4377aedd4" version = "6.0.0alpha1" githash = "9031aaaa521489a88ba01f2fe27d5a5756458e16"></release>
    <release parenthash = "bfc454b8e28e7a5a86b55df58586e9bf57a10f55" version = "6.0.0alpha2" githash = "02d73ec64b9f522e46e75110cd29fd56cc7a0507"></release>
    <release parenthash = "fd95bde336e9daa09f083749eaccc3955112a106" version = "6.0.0alpha3" githash = "a7822000f4c811fa25d559f128651b64c56d1958"></release>
    <release parenthash = "d473675093ef86d9a204c930ad51fdd4273e2b39" version = "6.0.0alpha4" githash = "dc439b1bd9cb8bbfbcfac9b5fae8b19bed6282de"></release>
    <release parenthash = "59b0b9b3ab80d2e22b37ecf496ac3ec29681573f" version = "6.0.0alpha5" githash = "5d78256098cc4bb0c89b61a795a603408fc6b4e6"></release>
    <release parenthash = "5d78256098cc4bb0c89b61a795a603408fc6b4e6" version = "6.0.0alpha6" githash = "015c910480fef4fb9026107c790d8107c358c560"></release>
    <release parenthash = "b6eb40ef339a31f594f71b2c34506b3c3520d40b" version = "6.0.0alpha7" githash = "8df2af287671f462f24a9a39ac77ac5fba8e1ec1"></release>
    <release parenthash = "8df2af287671f462f24a9a39ac77ac5fba8e1ec1" version = "6.0.0alpha8" githash = "fc477792dec20889fb7fc0f3fd5790dc01323a41"></release>
    <release parenthash = "965549485202ce4e03ee14729cf56f96a0673298" version = "6.0.0alpha9" githash = "a9d5f421fda5e57eee8b64083fe6571fa927047b"></release>
    <release parenthash = "45a32862980f49dcf50e144f6157c64501d3332a" version = "6.0.0alpha10" githash = "21f8caee22e05d9b29c362b39059e5c6b63528de"></release>
    <release parenthash = "57b9825b95f6dc2df4be7794e3dd25bc863c1b45" version = "6.0.0alpha11" githash = "3f6cf1b6d3e1508a321a13731a7c1dbaede20ac5"></release>
    <release parenthash = "3f6cf1b6d3e1508a321a13731a7c1dbaede20ac5" version = "6.0.0alpha12" githash = "8af8f6c14c90990b4751cfe5cbfaf12fcb6b71b4"></release>
    <release parenthash = "8af8f6c14c90990b4751cfe5cbfaf12fcb6b71b4" version = "6.0.0alpha13" githash = "d1797061e6b6867ccf2c888314a7653e9b2182ba"></release>
    <release parenthash = "d1797061e6b6867ccf2c888314a7653e9b2182ba" version = "6.0.0alpha14" githash = "c76ddc79d9b47d87404ea6beed91a6e601ad0395"></release>
    <release parenthash = "c76ddc79d9b47d87404ea6beed91a6e601ad0395" version = "6.0.0alpha15" githash = "cfb32552b3dfeb959ebeec82fedaad6af48372af"></release>
    <release parenthash = "0bdd22547025ebbabce9ceb48f5f0a01147147c9" version = "6.0.0alpha16" githash = "ddcbb53dcea440c1f794c5d130ec72d8d3eed3ed"></release>
    <release parenthash = "706590749f42b6e1c7cf9d9d66bc35028f3684e9" version = "6.0.0alpha17" githash = "2bef37d1eabbc6d5045f3a43821096a5bd9bb3ba"></release>
    <release parenthash = "71c704b9d0cda2c28baa5b5b2dfe26f3fe8d7104" version = "6.0.0alpha18" githash = "49416913d81fab98b96a27fe32a3a780ce674e76"></release>
    <release parenthash = "49416913d81fab98b96a27fe32a3a780ce674e76" version = "6.0.0alpha19" githash = "8ed7b60df442bcc7a88b8ddd0033166200398249"></release>
    <release parenthash = "62c84fc1ed5765fc4781cd31cdbc2e4d4ea64220" version = "6.0.0alpha20" githash = "b9267185a9595a4828be5084f38f071717ae4b0f"></release>
    <release parenthash = "67e9bc96261a9e1edae454dd380798070ae28935" version = "6.0.0alpha21" githash = "46f766bc9431eb3e2366147ab66f9d65337684cf"></release>
    <release parenthash = "aec30eb79af7e36b7ac1b8080530e0bc21c06e6f" version = "6.0.0alpha22" githash = "e58ed8832c9440092618abc10bed659939e4e3cc"></release>
    <release parenthash = "e58ed8832c9440092618abc10bed659939e4e3cc" version = "6.0.0alpha23" githash = "d38b13f2db41cf27bf959273b8c760122f46737d"></release>
    <release parenthash = "bd83769594750cf37ba300e6457256c4dcfc2a8e" version = "6.0.0alpha24" githash = "11d4b663f956ae30303ffb6cfd8464f481137c67"></release>
    <release parenthash = "96911a8d2086c4c9358e56d2eada43629d4b6ce2" version = "6.0.0alpha25" githash = "d2cb61b80ca9d555970a0e8cda91bbcc69ca342f"></release>
    <release parenthash = "dedc5143e70aaf8c7bc3d67c81a1d19dbb0420fa" version = "6.0.0alpha25" githash = "cd8c13705e2ddb6542a1e4444f980326b7df332c"></release>
    <release parenthash = "93f2683fe748197532e003e22b1a94e86c60b746" version = "6.0.0alpha26" githash = "7797cef5f2468bb99fb9caa7852cb2a394f526db"></release>
    <release parenthash = "7797cef5f2468bb99fb9caa7852cb2a394f526db" version = "6.0.0alpha27" githash = "bf2569ac39d118c855c7f853f0baf70465473515"></release>
    <release parenthash = "d5f5a90b354022b71aeb2a8c9d8a4c3d14530b78" version = "6.0.0beta0" githash = "a2c58143073007e075e6bbc572d331095f19ff96"></release>
    <release parenthash = "a2c58143073007e075e6bbc572d331095f19ff96" version = "6.0.0beta1" githash = "9af409f2634b704d67c6660685f64db8a4368b33"></release>
    <release parenthash = "9af409f2634b704d67c6660685f64db8a4368b33" version = "6.0.0beta2" githash = "067685e08828d1b4aec177278ead0a0dc798c253"></release>
    <release parenthash = "067685e08828d1b4aec177278ead0a0dc798c253" version = "6.0.0beta3" githash = "f1b5f3ab858e1115a8fe8c39c93e8ed45aa4c97c"></release>
    <release parenthash = "f1b5f3ab858e1115a8fe8c39c93e8ed45aa4c97c" version = "6.0.0beta4" githash = "2e147f77a2f52fd4729abf01857580e75789d61f"></release>
    <release parenthash = "2a9e008090517e81dedfd9f4730bbca13e1f839c" version = "6.0.0beta5" githash = "5e1d911bcbc30940985a9a90c0982574356cf9d0"></release>
    <release parenthash = "75f7ad9cffa09451ddcf6fee9f4e1d20109ced42" version = "6.0.0beta6" githash = "bc4815ec7a5b88cefc5adff73149aa1d28198d04"></release>
    <release parenthash = "7b40e3a5f9e0c3834699f448b7b0acaee3f4b42b" version = "6.0.0beta7" githash = "2b73295d02b22c25705a9065267e139e83f2d758"></release>
    <release parenthash = "8d1d353dafd24db88c171aeb006c60b148ae9bdc" version = "6.0.0beta8" githash = "dc416c8a511843d20941cbc1fba5956b8b37604f"></release>
    <release parenthash = "3e99af046243de571c5c307b228cad920c92e42e" version = "6.0.0rc0" githash = "0ffa32b4be11213f56e99c2c72a3361b0f5363fa"></release>
    <release parenthash = "46d83759ac66a776cd74fadfb55f9de6d6e4d85d" version = "6.0.1rc0" githash = "67e9859730ec95a01089c4e0bf7fb4a493d660c8"></release>
    <release parenthash = "eac7faad142e87b3969ba921fd941bc1ec867704" version = "6.1.0alpha0" githash = "b1878af42eedc3a4c59c53b49dcaa9a3e547c3fa"></release>
    <release parenthash = "da80270da6714cc472db94e2be4cbe6c64b0fbd6" version = "6.1.0rc0" githash = "1160d1f1e030f1d739295b3aa6309598d426d107"></release>
    <release parenthash = "e78cd2d6c714883bf62db255ed1513e4db0ca080" version = "6.1.0rc1" githash = "cad7fe309becc2c1e97940e30c19239a09db23fb"></release>
    <release parenthash = "9c0ea40d8aff4583e78d0a7a23d31683f606ee01" version = "6.1.0rc2" githash = "f21bea0d46846f51a146bc255bfd67500d428ee5"></release>
    <release parenthash = "d0a31cec26ffa10dac1a94954a2b6589bde887e0" version = "6.1.0rc3" githash = "83a1250f9ac9028eb45b46ef72174e41346f4b26"></release>
    <release parenthash = "da80270da6714cc472db94e2be4cbe6c64b0fbd6" version = "6.1.0" githash = "1160d1f1e030f1d739295b3aa6309598d426d107"></release>
    <release parenthash = "da80270da6714cc472db94e2be4cbe6c64b0fbd6" version = "6.1.0" githash = "1160d1f1e030f1d739295b3aa6309598d426d107"></release>
    <release parenthash = "44cb597be34aca5bdb43cb157d3b6539124ceda6" version = "6.2.0alpha0" githash = "e2be33679a6d211ff4557144554c58a3569ac8b0"></release>
    <release parenthash = "9f0b8139a867381b7d2da8913dfda0e217669f38" version = "6.2.0beta0" githash = "b4b45f31a3033e121dd799b7c07453bb6b7d8484"></release>
    <release parenthash = "d67043ba80cb19d2201802063b8d61f8a59f11f1" version = "6.2.0beta1" githash = "b10f89ee0a6aedeadaccc828b37ee44a6d80ab6e"></release>
    <release parenthash = "b7da6d407122384480d1301a76b5bc8f5b41707a" version = "6.2.0beta2" githash = "5dff3470fb79d31fe0fa2f049ba20e648cacb3af"></release>
    <release parenthash = "e87d01d17a5717c05d0cc787aea3e3b6f97dec09" version = "6.2.0beta3" githash = "745a86204b37d023367aad98162ae03b332c5e37"></release>
    <release parenthash = "745a86204b37d023367aad98162ae03b332c5e37" version = "6.2.0beta4" githash = "3a7a5b3c4d81278ea74a535bc67d0571ad228d30"></release>
    <release parenthash = "50763f03ae430c358967ecc5f3ad832e93239156" version = "6.2.0beta5" githash = "91d74b1da0356ed6fa34ae0591751e54bd59320c"></release>
    <release parenthash = "cd64609194c96c6c500bb392702e09a8f53d4e2a" version = "6.2.0beta6" githash = "cf000bc0688b19ff79427fcc4aa4f3aaab767573"></release>
    <release parenthash = "924c6ae55fdbb181fdc2ca3c8734c20773e5673b" version = "6.2.0beta7" githash = "b10e1a6fe417fda8c810e1a16201fd17e98cea91"></release>
    <release parenthash = "1d0954793ea542558da2997b2d5e98201f67cf84" version = "6.2.0beta8" githash = "23484fcf1fc05146844476fad5f6b1ddaed986ad"></release>
    <release parenthash = "23ffcdf0e22ab2bcac8342681c32c21c836f72cd" version = "6.2.0beta9" githash = "521eada17fa15868c5c2d2831e40da758eead62b"></release>
    <release parenthash = "74056e00e01a6c4e56ba401660a8a6dd7a63b4eb" version = "6.2.0beta10" githash = "26612ebb43e6bd6ec774778d5ff0d6ede8af48c2"></release>
    <release parenthash = "425244d5ce47e10588f3d26bc6c79646d6b386e1" version = "6.2.1beta0"></release>
    <release parenthash = "318d2ad66942778fd5b50bcc1e1409f20da36b2b" version = "6.3.0alpha0" githash = "6f8c75568a4918e0301187ba1e0a3be655dd2e3c"></release>
    <release parenthash = "f70257b9a791560a3dd662b374a0e70995ca6da6" version = "6.3.0alpha1" githash = "b7e6fc3a49c8138e52840b7ed3419df5520e1e0e"></release>
    <subpartnumber>XM-002775-SM</subpartnumber>
    <vendor>XMOS</vendor>
    <version_defines>
        <version_define name = "XMOS_USB_AUD_APP_MAJOR_VERSION" format = "%MAJOR%"></version_define>
        <version_define name = "XMOS_USB_AUD_APP_MINOR_VERSION" format = "%MINOR%"></version_define>
        <version_define name = "XMOS_USB_AUD_APP_POINT_VERSION" format = "%POINT%"></version_define>
    </version_defines>
    <xpd_version>1.0</xpd_version>
    <xsoftip_exclude>app_usb_aud_skc_su1</xsoftip_exclude>
    <xsoftip_exclude>app_usb_aud_su1</xsoftip_exclude>
    <xsoftip_exclude>app_usb_aud_l1</xsoftip_exclude>
</xpd><|MERGE_RESOLUTION|>--- conflicted
+++ resolved
@@ -1,41 +1,6 @@
 <?xml version="1.0" ?>
 <xpd>
     <components>
-<<<<<<< HEAD
-        <component description = "USB Audio application for XP-SKC-U16 and XA-SK-AUDIO (1v1)" type = "demoCode" scope = "Example" path = "app_usb_aud_skc_u16" local = "false" id = "app_usb_aud_skc_u16" name = "XMOS XS1-U16 USB Audio">
-            <board>XP-SKC-SU1</board>
-            <board>XA-SK-AUDIO (1v1)</board>
-            <componentDependency repo = "git://git/apps/sc_usb" version = "1.0.1">module_usb_shared</componentDependency>
-            <componentDependency repo = "git://github.com/xcore/sc_spdif" version = "1.3.0">module_spdif_rx</componentDependency>
-            <componentDependency repo = "git://github.com/22/xcore/sc_usb_audio.git">module_dfu</componentDependency>
-            <componentDependency repo = "git://github.com/22/xcore/sc_usb_audio.git">module_usb_audio</componentDependency>
-            <componentDependency repo = "git://git/apps/sc_xud" version = "1.0.1">module_xud</componentDependency>
-            <componentDependency repo = "git://github.com/xcore/sc_i2c" version = "2.2.1">module_i2c_single_port</componentDependency>
-            <componentDependency repo = "git://git/apps/sc_usb_device" version = "1.0.1">module_usb_device</componentDependency>
-            <componentDependency repo = "git://git/apps/sc_usb" version = "1.0.1">module_usb_shared</componentDependency>
-            <componentDependency repo = "git://github.com/xcore/sc_spdif" version = "1.3.0">module_spdif_tx</componentDependency>
-            <componentDependency repo = "git://github.com/22/xcore/sc_usb_audio.git">module_usb_midi</componentDependency>
-            <componentDependency repo = "git://git/apps/sc_xud" version = "1.0.1">module_xud</componentDependency>
-            <keyword>USB</keyword>
-            <keyword></keyword>
-        </component>
-        <component description = "USB Audio for XK-USB-AUDIO-U8-2C board" type = "demoCode" scope = "General Use" path = "app_usb_aud_xk_u8_2c" local = "false" id = "app_usb_aud_xk_u8_2c" name = "XMOS XK-USB-AUDIO-U8-2C USB Audio (app_usb_aud_xk_u8_2c)">
-            <board>XK-USB-AUDIO-U8-2C</board>
-            <componentDependency repo = "git://github.com/xcore/sc_spdif" version = "1.3.0">module_spdif_tx</componentDependency>
-            <componentDependency repo = "git://git/apps/sc_xud" version = "1.0.1">module_xud</componentDependency>
-            <componentDependency repo = "git://github.com/22/xcore/sc_usb_audio.git">module_usb_midi</componentDependency>
-            <componentDependency repo = "git://github.com/22/xcore/sc_usb_audio.git">module_usb_audio</componentDependency>
-            <componentDependency repo = "git://github.com/xcore/sc_i2c" version = "2.2.1">module_i2c_shared</componentDependency>
-            <componentDependency repo = "git://git/apps/sc_usb_device" version = "1.0.1">module_usb_device</componentDependency>
-            <componentDependency repo = "git://git/apps/sc_usb" version = "1.0.1">module_usb_shared</componentDependency>
-            <componentDependency repo = "git://github.com/22/xcore/sc_usb_audio.git">module_dfu</componentDependency>
-            <componentDependency repo = "git://github.com/xcore/sc_i2c" version = "2.2.1">module_i2c_simple</componentDependency>
-            <componentDependency repo = "git://github.com/xcore/sc_spdif" version = "1.3.0">module_spdif_rx</componentDependency>
-            <componentDependency repo = "git://git/apps/sc_usb" version = "1.0.1">module_usb_shared</componentDependency>
-            <componentDependency repo = "git://git/apps/sc_xud" version = "1.0.1">module_xud</componentDependency>
-            <componentDependency>module_locks</componentDependency>
-            <componentDependency repo = "git://github.com/xcore/sc_util" version = "1.0.1">module_locks</componentDependency>
-=======
         <component description = "USB Audio for XK-USB-AUDIO-U8-2C board" type = "demoCode" scope = "General Use" path = "app_usb_aud_xk_u8_2c" local = "false" id = "app_usb_aud_xk_u8_2c" name = "XMOS XK-USB-AUDIO-U8-2C USB Audio (app_usb_aud_xk_u8_2c)">
             <board>XK-USB-AUDIO-U8-2C</board>
             <componentDependency repo = "git://git/apps/sc_usb" version = "1.0.1">module_usb_shared</componentDependency>
@@ -49,7 +14,6 @@
             <componentDependency repo = "git://git/apps/sc_xud" version = "1.0.1">module_xud</componentDependency>
             <componentDependency repo = "git://git/apps/sc_usb" version = "1.0.1">module_usb_shared</componentDependency>
             <componentDependency repo = "git://git/apps/sc_xud" version = "1.0.1">module_xud</componentDependency>
->>>>>>> 7a472ebc
             <keyword>USB</keyword>
             <keyword>Audio</keyword>
             <keyword>MFA</keyword>
@@ -66,19 +30,11 @@
         <version>1.3.0rc4</version>
     </dependency>
     <dependency repo = "sc_usb_audio">
-<<<<<<< HEAD
         <githash>7a6e9acf96a3ae493ad7bd99491bef465b83f596</githash>
         <uri>git://git/apps/sc_usb_audio</uri>
     </dependency>
     <dependency repo = "sc_xud">
         <githash>34ca1df26af396eb896d8465ebd89e37d680e300</githash>
-=======
-        <githash>f4620cd4639f845c9a2a7fa33eecc44fceeff516</githash>
-        <uri>git://git/apps/sc_usb_audio</uri>
-    </dependency>
-    <dependency repo = "sc_xud">
-        <githash>69dc46e81ab0cf19c60a170b31167b732836079f</githash>
->>>>>>> 7a472ebc
         <uri>git://git/apps/sc_xud</uri>
         <version>1.0.1beta3</version>
     </dependency>
