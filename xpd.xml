--- conflicted
+++ resolved
@@ -41,19 +41,6 @@
         </component>
         <component description = "USB Audio for XK-USB-AUDIO-U8-2C board" type = "demoCode" scope = "General Use" path = "app_usb_aud_xk_u8_2c" local = "false" id = "app_usb_aud_xk_u8_2c" name = "XMOS XK-USB-AUDIO-U8-2C USB Audio (app_usb_aud_xk_u8_2c)">
             <board>XK-USB-AUDIO-U8-2C</board>
-<<<<<<< HEAD
-            <componentDependency repo = "git://github.com/xcore/sc_spdif" version = "1.3.0">module_spdif_tx</componentDependency>
-            <componentDependency repo = "git://git/apps/sc_usb_audio">module_usb_midi</componentDependency>
-            <componentDependency repo = "git://git/apps/sc_usb" version = "1.0.1">module_usb_shared</componentDependency>
-            <componentDependency repo = "git://git/apps/sc_xud" version = "1.0.1">module_xud</componentDependency>
-            <componentDependency repo = "git://git/apps/sc_usb_device" version = "1.0.2">module_usb_device</componentDependency>
-            <componentDependency repo = "git://git/apps/sc_usb_audio">module_dfu</componentDependency>
-            <componentDependency repo = "git://git/apps/sc_usb_audio">module_usb_audio</componentDependency>
-            <componentDependency repo = "git://github.com/xcore/sc_spdif" version = "1.3.0">module_spdif_rx</componentDependency>
-            <componentDependency repo = "git://github.com/xcore/sc_i2c" version = "2.2.1">module_i2c_simple</componentDependency>
-            <componentDependency repo = "git://git/apps/sc_usb" version = "1.0.1">module_usb_shared</componentDependency>
-            <componentDependency repo = "git://git/apps/sc_xud" version = "1.0.1">module_xud</componentDependency>
-=======
             <componentDependency version = "1.0.1">module_usb_shared</componentDependency>
             <componentDependency repo = "git://github.com/xcore/sc_util" version = "1.0.3">module_locks</componentDependency>
             <componentDependency version = "1.0.2">module_xud</componentDependency>
@@ -70,7 +57,6 @@
             <componentDependency version = "1.0.1">module_usb_shared</componentDependency>
             <componentDependency version = "1.0.3">module_usb_device</componentDependency>
             <componentDependency>module_usb_midi</componentDependency>
->>>>>>> 5026455a
             <keyword>USB</keyword>
             <keyword>Audio</keyword>
             <keyword>MFA</keyword>
@@ -87,11 +73,7 @@
         <version>1.3.1beta2</version>
     </dependency>
     <dependency repo = "sc_usb_audio">
-<<<<<<< HEAD
-        <githash>06267fa9c4030485662f9b58a302582038cc06a2</githash>
-=======
         <githash>70f5047e2290f0876a3a053624118935eab4156e</githash>
->>>>>>> 5026455a
         <uri>git://git/apps/sc_usb_audio</uri>
     </dependency>
     <dependency repo = "sc_xud">
@@ -180,10 +162,7 @@
     <release parenthash = "23ffcdf0e22ab2bcac8342681c32c21c836f72cd" version = "6.2.0beta9" githash = "521eada17fa15868c5c2d2831e40da758eead62b"></release>
     <release parenthash = "74056e00e01a6c4e56ba401660a8a6dd7a63b4eb" version = "6.2.0beta10" githash = "26612ebb43e6bd6ec774778d5ff0d6ede8af48c2"></release>
     <release parenthash = "425244d5ce47e10588f3d26bc6c79646d6b386e1" version = "6.2.1beta0" githash = "7a472ebceea3b9a091235da3f33b9455e0ccb19c"></release>
-<<<<<<< HEAD
     <release parenthash = "7a472ebceea3b9a091235da3f33b9455e0ccb19c" version = "6.2.1beta1"></release>
-=======
->>>>>>> 5026455a
     <release parenthash = "318d2ad66942778fd5b50bcc1e1409f20da36b2b" version = "6.3.0alpha0" githash = "6f8c75568a4918e0301187ba1e0a3be655dd2e3c"></release>
     <release parenthash = "f70257b9a791560a3dd662b374a0e70995ca6da6" version = "6.3.0alpha1" githash = "b7e6fc3a49c8138e52840b7ed3419df5520e1e0e"></release>
     <release parenthash = "448c598688bf78fb7c886a468b84759eaa0d3a54" version = "6.3.1alpha0" githash = "50e418e38c98e150d1052fa4445e70b17a43f6b7"></release>
