/**
 * @file       xua_conf.h
 * @brief      Defines relating to device configuration and customisation.
 *             For xCORE-200 Audio MC Board
 * @author     Ross Owen, XMOS Limited
 */
#ifndef _XUA_CONF_H_
#define _XUA_CONF_H_

<<<<<<< HEAD
=======
#include "app_usb_aud_xk_216_mc.h"
#include "../../../shared/version.h"

>>>>>>> a212eb43
/*
 * Device configuration option defines to override default defines found lib_xua/api/xua_conf_defaults.h
 *
 * Build can be customised but changing and adding defines here
 *
<<<<<<< HEAD
 * Note, we check if they are already defined in Makefile */
=======
 * Note, we check if they are already defined in Makefile
 */

/* Tile defines */
#define AUDIO_IO_TILE      0
#define XUD_TILE           1

/* SPDIF Tx i/o moved tile between board versions 1.0 -> 2.0 */
#if XCORE_200_MC_AUDIO_HW_VERSION < 2
#define SPDIF_TX_TILE      1
#endif

#define MIDI_TILE          1

#define PLL_REF_TILE       (0)

/* Mixer core enabled by default */
#ifndef MIXER
#define MIXER              1
#endif

/* Mixing disabled by default */
#ifndef MAX_MIX_COUNT
#define MAX_MIX_COUNT      0
#endif

/* Board is self-powered i.e. not USB bus-powered */
#define SELF_POWERED       1
>>>>>>> a212eb43

/*** Defines relating to basic functionality ***/
/* Enable/Disable MIDI - Default is MIDI off */
#ifndef MIDI
#define MIDI               (0)
#endif

/* Enable/Disable S/PDIF output - Default is S/PDIF off */
#ifndef XUA_SPDIF_TX_EN
#define XUA_SPDIF_TX_EN	   (0)
#endif

/* Enable/Disable S/PDIF input - Default is S/PDIF off */
#ifndef XUA_SPDIF_RX_EN
#define XUA_SPDIF_RX_EN    (0)
#endif

/* Enable/Disable ADAT output - Default is ADAT off */
#ifndef XUA_ADAT_TX_EN
#define XUA_ADAT_TX_EN     (0)
#endif

/* Enable/Disable ADAT input - Default is ADAT off */
#ifndef XUA_ADAT_RX_EN
#define XUA_ADAT_RX_EN     (0)
#endif

/* Enable/Disable Mixing core(s) - Default is on */
#ifndef MIXER
#define MIXER              (1)
#endif

/* Set the number of mixes to perform - Default is 0 i.e mixing disabled */
#ifndef MAX_MIX_COUNT
#define MAX_MIX_COUNT      (0)
#endif

/* Audio Class version - Default is 2.0 */
#ifndef AUDIO_CLASS
#define AUDIO_CLASS        (2)
#endif

/*** Defines relating to channel counts ***/
/* Number of I2S channels to DACs*/
#ifndef I2S_CHANS_DAC
#define I2S_CHANS_DAC      (8)
#endif

/* Number of I2S channels from ADCs */
#ifndef I2S_CHANS_ADC
#define I2S_CHANS_ADC      (8)
#endif

/* Number of USB streaming channels - by default calculate by counting audio interfaces */
#ifndef NUM_USB_CHAN_IN
#define NUM_USB_CHAN_IN    (I2S_CHANS_ADC + 2*XUA_SPDIF_RX_EN + 8*XUA_ADAT_RX_EN)  /* Device to Host */
#endif

#ifndef NUM_USB_CHAN_OUT
#define NUM_USB_CHAN_OUT   (I2S_CHANS_DAC + 2*XUA_SPDIF_TX_EN + 8*XUA_ADAT_TX_EN)  /* Host to Device */
#endif

/*** Defines relating to channel arrangement/indices ***/
/* Channel index of S/PDIF Tx channels: separate channels after analogue channels (if they fit) */
#ifndef SPDIF_TX_INDEX
    #if (I2S_CHANS_DAC + 2*XUA_SPDIF_TX_EN) <= NUM_USB_CHAN_OUT
        #define SPDIF_TX_INDEX   (I2S_CHANS_DAC)
    #else
        #define SPDIF_TX_INDEX   (0)
    #endif
#endif

/* Channel index of S/PDIF Rx channels: separate channels after analogue channels */
#ifndef SPDIF_RX_INDEX
#define SPDIF_RX_INDEX     (I2S_CHANS_ADC)
#endif

/* Channel index of ADAT Tx channels: separate channels after S/PDIF channels (if they fit) */
#ifndef ADAT_TX_INDEX
    #if (I2S_CHANS_DAC + 2*XUA_SPDIF_TX_EN + 8*XUA_ADAT_TX_EN) <= NUM_USB_CHAN_OUT
        #define ADAT_TX_INDEX    (I2S_CHANS_DAC + 2*XUA_SPDIF_TX_EN)
    #else
        #define ADAT_TX_INDEX    (0)
    #endif
#endif

/* Channel index of ADAT Rx channels: separate channels after S/PDIF channels */
#ifndef ADAT_RX_INDEX
#define ADAT_RX_INDEX      (I2S_CHANS_ADC + 2*XUA_SPDIF_RX_EN)
#endif

/*** Defines relating to audio frequencies ***/
/* Master clock defines (in Hz) */
#ifndef MCLK_441
#define MCLK_441           (512*44100)   /* 44.1, 88.2 etc */
#endif

#ifndef MCLK_48
#define MCLK_48            (512*48000)   /* 48, 96 etc */
#endif

/* Maximum frequency device runs at */
#ifndef MAX_FREQ
#define MAX_FREQ           (192000)
#endif

/*** Defines relating to feature placement regarding tiles ***/
#define AUDIO_IO_TILE      (0)
#define PLL_REF_TILE       (0)

#define XUD_TILE           (1)
#define MIDI_TILE          (1)

/*** Defines relating to USB descriptor strings and ID's ***/
#define VENDOR_ID          (0x20B1) /* XMOS VID */
#define PID_AUDIO_2        (0x000E) /* XK-AUDIO-216-MC USB Audio Reference Design PID */
#define PID_AUDIO_1        (0x000F) /* XK-AUDIO-216-MC USB Audio Reference Design PID */
#define PRODUCT_STR_A2     "XMOS xCORE-200 MC (UAC2.0)"
#define PRODUCT_STR_A1     "XMOS xCORE-200 MC (UAC1.0)"

/* Version number reported to host - Default matches XMOS release version */
#ifndef BCD_DEVICE_J
#define BCD_DEVICE_J       (7)
#endif
#ifndef BCD_DEVICE_M
#define BCD_DEVICE_M       (0)
#endif
#ifndef BCD_DEVICE_N
#define BCD_DEVICE_N       (0)
#endif

/* Board power source - Default is self-powered */
#ifndef XUA_POWERMODE
#define XUA_POWERMODE      XUA_POWERMODE_SELF
#endif

/* Enable/Disable example HID code - Default is off */
#ifndef HID_CONTROLS
#define HID_CONTROLS       (0)
#endif

#include "user_main.h"

#endif<|MERGE_RESOLUTION|>--- conflicted
+++ resolved
@@ -7,49 +7,16 @@
 #ifndef _XUA_CONF_H_
 #define _XUA_CONF_H_
 
-<<<<<<< HEAD
-=======
 #include "app_usb_aud_xk_216_mc.h"
 #include "../../../shared/version.h"
 
->>>>>>> a212eb43
 /*
  * Device configuration option defines to override default defines found lib_xua/api/xua_conf_defaults.h
  *
  * Build can be customised but changing and adding defines here
  *
-<<<<<<< HEAD
- * Note, we check if they are already defined in Makefile */
-=======
- * Note, we check if they are already defined in Makefile
+ * Note, we check if they are already defined in Makefile 
  */
-
-/* Tile defines */
-#define AUDIO_IO_TILE      0
-#define XUD_TILE           1
-
-/* SPDIF Tx i/o moved tile between board versions 1.0 -> 2.0 */
-#if XCORE_200_MC_AUDIO_HW_VERSION < 2
-#define SPDIF_TX_TILE      1
-#endif
-
-#define MIDI_TILE          1
-
-#define PLL_REF_TILE       (0)
-
-/* Mixer core enabled by default */
-#ifndef MIXER
-#define MIXER              1
-#endif
-
-/* Mixing disabled by default */
-#ifndef MAX_MIX_COUNT
-#define MAX_MIX_COUNT      0
-#endif
-
-/* Board is self-powered i.e. not USB bus-powered */
-#define SELF_POWERED       1
->>>>>>> a212eb43
 
 /*** Defines relating to basic functionality ***/
 /* Enable/Disable MIDI - Default is MIDI off */
@@ -170,17 +137,6 @@
 #define PRODUCT_STR_A2     "XMOS xCORE-200 MC (UAC2.0)"
 #define PRODUCT_STR_A1     "XMOS xCORE-200 MC (UAC1.0)"
 
-/* Version number reported to host - Default matches XMOS release version */
-#ifndef BCD_DEVICE_J
-#define BCD_DEVICE_J       (7)
-#endif
-#ifndef BCD_DEVICE_M
-#define BCD_DEVICE_M       (0)
-#endif
-#ifndef BCD_DEVICE_N
-#define BCD_DEVICE_N       (0)
-#endif
-
 /* Board power source - Default is self-powered */
 #ifndef XUA_POWERMODE
 #define XUA_POWERMODE      XUA_POWERMODE_SELF
