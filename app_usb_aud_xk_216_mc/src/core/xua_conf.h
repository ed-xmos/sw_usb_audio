--- conflicted
+++ resolved
@@ -8,12 +8,11 @@
 #define _XUA_CONF_H_
 
 /*
- * Device configuration option defines to override default defines found in lib_xua/api/xua_conf_default.h
+ * Device configuration option defines to override default defines found lib_xua/api/xua_conf_defaults.h
  *
  * Build can be customised but changing and adding defines here
  *
- * Note, we check if they are already defined in Makefile
- */
+ * Note, we check if they are already defined in Makefile */
 
 /*** Defines relating to basic functionality ***/
 /* Enable/Disable MIDI - Default is MIDI off */
@@ -51,7 +50,6 @@
 #define MAX_MIX_COUNT      (0)
 #endif
 
-<<<<<<< HEAD
 /* Audio Class version - Default is 2.0 */
 #ifndef AUDIO_CLASS
 #define AUDIO_CLASS        (2)
@@ -59,19 +57,6 @@
 
 /*** Defines relating to channel counts ***/
 /* Number of I2S channels to DACs*/
-=======
-/* Enable/Disable ADAT output - Default is ADAT off */
-#ifndef XUA_ADAT_TX_EN
-#define XUA_ADAT_TX_EN     (0)
-#endif
-
-/* Enable/Disable ADAT input - Default is ADAT off */
-#ifndef XUA_ADAT_RX_EN
-#define XUA_ADAT_RX_EN     (0)
-#endif
-
-/* Number of I2S chans to DAC */
->>>>>>> 3a311ea2
 #ifndef I2S_CHANS_DAC
 #define I2S_CHANS_DAC      (8)
 #endif
@@ -81,7 +66,6 @@
 #define I2S_CHANS_ADC      (8)
 #endif
 
-<<<<<<< HEAD
 /* Number of USB streaming channels - by default calculate by counting audio interfaces */
 #ifndef NUM_USB_CHAN_IN
 #define NUM_USB_CHAN_IN    (I2S_CHANS_ADC + 2*XUA_SPDIF_RX_EN + 8*XUA_ADAT_RX_EN)  /* Device to Host */
@@ -94,72 +78,6 @@
 /*** Defines relating to channel arrangement/indices ***/
 /* Channel index of S/PDIF Tx channels: separate channels after analogue channels */
 #ifndef SPDIF_TX_INDEX
-=======
-/* Master clock defines (in Hz) */
-#define MCLK_441           (512*44100)   /* 44.1, 88.2 etc */
-#define MCLK_48            (512*48000)   /* 48, 96 etc */
-
-/* Maximum frequency device runs at */
-#ifndef MAX_FREQ
-#define MAX_FREQ           (192000)
-#endif
-
-//:
-/***** Defines relating to USB descriptors etc *****/
-//:usb_defs
-#define VENDOR_ID          (0x20B1) /* XMOS VID */
-#define PID_AUDIO_2        (0x000E) /* XK-AUDIO-216-MC USB Audio Reference Design PID */
-#define PID_AUDIO_1        (0x000F) /* XK-AUDIO-216-MC USB Audio Reference Design PID */
-#define PRODUCT_STR_A2     "XMOS xCORE-200 MC (UAC2.0)"
-#define PRODUCT_STR_A1     "XMOS xCORE-200 MC (UAC1.0)"
-//:
-
-/* Enable/Disable example HID code */
-#ifndef HID_CONTROLS
-#define HID_CONTROLS       (1)
-#endif
-
-/* Calculate channel counts based on features */
-#if (XUA_SPDIF_TX_EN)
-#define SPDIF_TX_CHANS     (2)
-#else
-#define SPDIF_TX_CHANS     (0)
-#endif
-
-#if (XUA_SPDIF_RX_EN)
-#define SPDIF_RX_CHANS     (2)
-#else
-#define SPDIF_RX_CHANS     (0)
-#endif
-
-#if (XUA_ADAT_TX_EN)
-#define ADAT_TX_CHANS      (8)
-#else
-#define ADAT_TX_CHANS      (0)
-#endif
-
-#if (XUA_ADAT_RX_EN)
-#define ADAT_RX_CHANS      (8)
-#else
-#define ADAT_RX_CHANS      (0)
-#endif
-
-/* Defines relating to channel count and channel arrangement (Set to 0 for disable) */
-//:audio_defs
-/* Number of USB streaming channels - by default calculate by counting audio interfaces */
-#ifndef NUM_USB_CHAN_IN
-#define NUM_USB_CHAN_IN    (I2S_CHANS_ADC + SPDIF_RX_CHANS + ADAT_RX_CHANS)         /* Device to Host */
-#endif
-
-#ifndef NUM_USB_CHAN_OUT
-#define NUM_USB_CHAN_OUT   (I2S_CHANS_DAC + SPDIF_TX_CHANS + ADAT_TX_CHANS)         /* Host to Device */
-#endif
-
-/* Channel index of SPDIF Rx channels (duplicated DAC channels 1/2 when index is 0) */
-/* If we have enough channels then tag on the end as separate channels, otherwise
- * duplicate channels 1/2 */
-#if (NUM_USB_CHAN_OUT >= (I2S_CHANS_DAC+2))
->>>>>>> 3a311ea2
 #define SPDIF_TX_INDEX     (I2S_CHANS_DAC)
 #endif
 
@@ -178,7 +96,6 @@
 #define ADAT_RX_INDEX      (I2S_CHANS_ADC + 2*XUA_SPDIF_RX_EN)
 #endif
 
-<<<<<<< HEAD
 /*** Defines relating to audio frequencies ***/
 /* Master clock defines (in Hz) */
 #ifndef MCLK_441
@@ -229,8 +146,6 @@
 #define HID_CONTROLS       (0)
 #endif
 
-=======
->>>>>>> 3a311ea2
 #include "user_main.h"
 
-#endif
+#endif