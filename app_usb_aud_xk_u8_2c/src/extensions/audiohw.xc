#include <xs1.h>
#include <platform.h>
#include <xs1_su.h>
#include <print.h>
#include "devicedefines.h"
#include "i2c_shared.h"
#include "gpio_defines.h"
#include "gpio_access.h"
#include "interrupt.h"
#include "dsd_support.h"

/* General Purpose Output port - various output lines such as DAC reset, LEDs etc */
on stdcore[0] : out port p_gpo  = XS1_PORT_32A;

/* Input port for buttons and switch */
on stdcore[0] : in port p_sw    = XS1_PORT_4D;

/* I2C ports */
on stdcore[0] : struct r_i2c i2cPorts = {XS1_PORT_1C, XS1_PORT_1G}; /* In a struct to use module_i2c_simple */

#if defined(SW_INT_HANDLER) && defined(IAP)
#error not currently supported
#endif

#ifdef SW_INT_HANDLER
#define SWITCH_VAL 0b0000
#pragma select handler
void handle_switch_request(in port p_sw)
{
    unsigned curSwVal;

    asm("in %0, res[%1]":"=r"(curSwVal):"r"(p_sw));
    asm("setd res[%0], %1"::"r"(p_sw),"r"(curSwVal));

    if((curSwVal & 0b1000) != SWITCH_VAL)
    {
        /* Reset U8 device */
        write_node_config_reg(usb_tile, XS1_SU_CFG_RST_MISC_NUM, 1);
    }

}
#endif

<<<<<<< HEAD
#define PORT32A_PEEK(X) {asm volatile("peek %0, res[%1]":"=r"(X):"r"(XS1_PORT_32A));}
#define PORT32A_OUT(X)  {asm volatile("out res[%0], %1"::"r"(XS1_PORT_32A),"r"(X));}
=======
>>>>>>> 0c3a8484
//:codec_init
void AudioHwInit(chanend ?c_codec)
{
    unsigned x;
    unsigned curSwVal;
    timer t;
    unsigned time;
    int count = 0;

<<<<<<< HEAD
    x = peek(p_gpo);

=======
    port32A_peek(x);
    
>>>>>>> 0c3a8484
    x |= (P_GPIO_5VA_EN | P_GPIO_SS_EN_CTRL);

    port32A_out(x);

    /* The 5VA_EN line has a cap on it, wait for it to go high */
    while(1)
    {
        port32A_peek(x);
        if((x & P_GPIO_5VA_EN) == P_GPIO_5VA_EN)
            break;
    }

#ifdef SW_INT_HANDLER
     /* Give some time for button debounce */
    t :> time;
    t when timerafter(time+10000000):> void;

    p_sw :> curSwVal;

    asm("setc res[%0], %1"::"r"(p_sw),"r"(XS1_SETC_COND_NEQ));
    asm("setd res[%0], %1"::"r"(p_sw),"r"(curSwVal));

    set_interrupt_handler(handle_switch_request, 200, 1, p_sw, 0)
#endif
    return;
}
//:


/* I2C address of CS4392 DAC */
#define DAC_I2C_DEV_ADDR               0x10

/* Mode Control 1 Register - Address 0x01 */
#define DAC_REG_ADDR_MODE_CTRL1        0x01

/* Volume and Mixing Control - Address 0x02 */
#define DAC_REG_ADDR_VOLMIX_CTRL       0x02

/* Channel A Volume Control - Address 0x03 */
#define DAC_REG_ADDR_A_VOL             0x03

/* Channel B Volume Control - Address 0x04 */
#define DAC_REG_ADDR_B_VOL             0x04

/* Mode Control 2 - Address 0x05 */
#define DAC_REG_ADDR_MODE_CTRL2        0x05

#define DAC_REG_MODE_CTRL2_MCLKDIV2    0x02
#define DAC_REG_MODE_CTRL2_FREEZE      0x04
#define DAC_REG_MODE_CTRL2_MUTECAB     0x08
#define DAC_REG_MODE_CTRL2_PDN         0x10
#define DAC_REG_MODE_CTRL2_CPEN        0x20
#define DAC_REG_MODE_CTRL2_INVERTB     0x40
#define DAC_REG_MODE_CTRL2_INVERTA     0x80

/* Mode Control 3 - Address 0x06 */
#define DAC_REG_ADDR_MODE_CTRL3        0x06

<<<<<<< HEAD
#define DAC_REGWRITE(reg, val) {data[0] = val; i2c_master_write_reg(DAC_I2C_DEV_ADDR, reg, data, 1, i2cPorts);}

unsigned readReg(unsigned devAddr, unsigned reg)
{
    unsigned char data[1] = {0};
    i2c_master_read_reg(devAddr, reg, data, 1, i2cPorts);
    return data[0];
}

#define DAC_REGREAD(reg, val)  {i2c_master_read_reg(DAC_I2C_DEV_ADDR, reg, val, 1, i2cPorts);}
=======
#define DAC_REGWRITE(reg, val) {data[0] = val; i2c_shared_master_write_reg(DAC_I2C_DEV_ADDR, reg, data, 1);}
 
#define DAC_REGREAD(reg, val)  {i2c_shared_master_read_reg(DAC_I2C_DEV_ADDR, reg, val, 1);}
>>>>>>> 0c3a8484

//:codec_config
/* Called on a sample frequency change */
/* Configure the CS4392 DAC
 * Note the CS5340 ADC doesn't require any config - it is set to Slave mode in hardware (M0 & M1 pins high)
 */
void AudioHwConfig(unsigned samFreq, unsigned mClk, chanend ?c_codec, unsigned dsdMode)
{
    timer t;
    unsigned time;
    unsigned tmp;
    int codec_dev_id;
    unsigned char data[] = {0, 0};

<<<<<<< HEAD
    PORT32A_PEEK(tmp);

    /* Put DAC and ADC into reset */
=======
    port32A_peek(tmp);
      
    /* Put DAC and ADC into reset */  
>>>>>>> 0c3a8484
    tmp &= (~P_GPIO_RST_DAC);
    tmp &= (~P_GPIO_RST_ADC);

    /* Set master clock select appropriately */
    if ((samFreq % 22050) == 0)
    {
        tmp &= ~P_GPIO_MCLK_SEL;
    }
    else //if((samFreq % 24000) == 0)
    {
        tmp |= P_GPIO_MCLK_SEL;
    }
<<<<<<< HEAD

    /* Output to port */
    PORT32A_OUT(tmp);
=======
    
    /* Output to port */  
    port32A_out(tmp);
>>>>>>> 0c3a8484

    /* Hold in reset for 2ms while waiting for MCLK to stabilise */
    t :> time;
    time += 200000;
    t when timerafter(time) :> int _;

    /* ADC and DAC out of Reset */
    port32A_peek(tmp);

    if(dsdMode)
    {
        //Set DSD mux line high
        tmp |= (P_GPIO_DSD_EN);
    }
    else
    {
        tmp &= (~P_GPIO_DSD_EN);
    }

    tmp |= (P_GPIO_RST_DAC | P_GPIO_RST_ADC);
<<<<<<< HEAD

    PORT32A_OUT(tmp);
=======
    
    port32A_out(tmp);
>>>>>>> 0c3a8484


    /* Give the DAC a little time to settle down after reset */
    t :> time;
    time += 200000;
    t when timerafter(time) :> int _;

    /* Set power down (PDN) bit and Control Port Enable bit in DAC */
    DAC_REGWRITE(DAC_REG_ADDR_MODE_CTRL2, DAC_REG_MODE_CTRL2_CPEN | DAC_REG_MODE_CTRL2_PDN);

    /* Mode Control 1
     * 0:1: Functional Mode
     * 2:3: De-emphasis Control
     * 4:6: Digital Interface Formats
     * 7:   Auto-mute
    */
    if((dsdMode == DSD_MODE_NATIVE) || (dsdMode == DSD_MODE_DOP))
    {
        if(samFreq < 3000000) /* < 3MHz e.g. 2.2822400 MHz */
        {
            /* 64x oversampled DSD with 8 x DSD clock to mclk */
            DAC_REGWRITE(DAC_REG_ADDR_MODE_CTRL1, 0b00100011);
        }
        else
        {
            /* 128x oversampled DSD with 4 x DSD clock to mclk */
            DAC_REGWRITE(DAC_REG_ADDR_MODE_CTRL1, 0b01100011);
        }
    }
    else
    {
        if(samFreq < 100000)
        {
            /* Auto-mute off, i2s, Single-speed */
            DAC_REGWRITE(DAC_REG_ADDR_MODE_CTRL1, 0b00010000);
        }
        else
        {
            /* Auto-mute off, i2s, Double-speed */
            DAC_REGWRITE(DAC_REG_ADDR_MODE_CTRL1, 0b00010010);
        }
    }

    /* Volume and Mixing Control
     * 0:   ATAPI 0
     * 1:   ATAPI 1
     * 2:   ATAPI 2
     * 3:   ATAPI 3
     * 4:   ATAPI 4
     * 5:   Zero Cross
     * 6:   Soft Ramp
     * 7:   A vol = B vol
     */
    DAC_REGWRITE(DAC_REG_ADDR_VOLMIX_CTRL, 0b01101001);

    /* Channel A/B Volume Control
     * 0:6: Vol0:Vol6 (Attenutation from 0 to -127db)
     * 7:   Mute
     */
    DAC_REGWRITE(DAC_REG_ADDR_A_VOL, 0b00000000);
    DAC_REGWRITE(DAC_REG_ADDR_B_VOL, 0b00000000);

    /* Mode Control 2
     * 0:1: Reserved
     * 2:   Soft Volume Ramp-up after Reset
     * 3:   Soft Volume Ramp-down after Reset
     * 4:   Interperlolation Filter Select (0 fast or 1 slow roll-off)
     * 5:7: Reserved
     */
    DAC_REGWRITE(DAC_REG_ADDR_MODE_CTRL3, 0b00000000);


#ifdef CODEC_MASTER
#error not currently implemented
#endif

    /* Clear power down bit in the DAC - keep control port enabled for now */
    DAC_REGWRITE(DAC_REG_ADDR_MODE_CTRL2, DAC_REG_MODE_CTRL2_CPEN);
}
//:<|MERGE_RESOLUTION|>--- conflicted
+++ resolved
@@ -41,11 +41,6 @@
 }
 #endif
 
-<<<<<<< HEAD
-#define PORT32A_PEEK(X) {asm volatile("peek %0, res[%1]":"=r"(X):"r"(XS1_PORT_32A));}
-#define PORT32A_OUT(X)  {asm volatile("out res[%0], %1"::"r"(XS1_PORT_32A),"r"(X));}
-=======
->>>>>>> 0c3a8484
 //:codec_init
 void AudioHwInit(chanend ?c_codec)
 {
@@ -55,21 +50,16 @@
     unsigned time;
     int count = 0;
 
-<<<<<<< HEAD
-    x = peek(p_gpo);
-
-=======
-    port32A_peek(x);
+    port32A_lock_peek(x);
     
->>>>>>> 0c3a8484
     x |= (P_GPIO_5VA_EN | P_GPIO_SS_EN_CTRL);
 
-    port32A_out(x);
+    port32A_out_unlock(x);
 
     /* The 5VA_EN line has a cap on it, wait for it to go high */
     while(1)
     {
-        port32A_peek(x);
+        x = peek(p_gpo);
         if((x & P_GPIO_5VA_EN) == P_GPIO_5VA_EN)
             break;
     }
@@ -120,22 +110,9 @@
 /* Mode Control 3 - Address 0x06 */
 #define DAC_REG_ADDR_MODE_CTRL3        0x06
 
-<<<<<<< HEAD
-#define DAC_REGWRITE(reg, val) {data[0] = val; i2c_master_write_reg(DAC_I2C_DEV_ADDR, reg, data, 1, i2cPorts);}
-
-unsigned readReg(unsigned devAddr, unsigned reg)
-{
-    unsigned char data[1] = {0};
-    i2c_master_read_reg(devAddr, reg, data, 1, i2cPorts);
-    return data[0];
-}
-
-#define DAC_REGREAD(reg, val)  {i2c_master_read_reg(DAC_I2C_DEV_ADDR, reg, val, 1, i2cPorts);}
-=======
 #define DAC_REGWRITE(reg, val) {data[0] = val; i2c_shared_master_write_reg(DAC_I2C_DEV_ADDR, reg, data, 1);}
  
 #define DAC_REGREAD(reg, val)  {i2c_shared_master_read_reg(DAC_I2C_DEV_ADDR, reg, val, 1);}
->>>>>>> 0c3a8484
 
 //:codec_config
 /* Called on a sample frequency change */
@@ -150,15 +127,9 @@
     int codec_dev_id;
     unsigned char data[] = {0, 0};
 
-<<<<<<< HEAD
-    PORT32A_PEEK(tmp);
-
-    /* Put DAC and ADC into reset */
-=======
-    port32A_peek(tmp);
+    port32A_lock_peek(tmp);
       
     /* Put DAC and ADC into reset */  
->>>>>>> 0c3a8484
     tmp &= (~P_GPIO_RST_DAC);
     tmp &= (~P_GPIO_RST_ADC);
 
@@ -171,15 +142,9 @@
     {
         tmp |= P_GPIO_MCLK_SEL;
     }
-<<<<<<< HEAD
-
-    /* Output to port */
-    PORT32A_OUT(tmp);
-=======
     
     /* Output to port */  
-    port32A_out(tmp);
->>>>>>> 0c3a8484
+    port32A_out_unlock(tmp);
 
     /* Hold in reset for 2ms while waiting for MCLK to stabilise */
     t :> time;
@@ -187,7 +152,7 @@
     t when timerafter(time) :> int _;
 
     /* ADC and DAC out of Reset */
-    port32A_peek(tmp);
+    port32A_lock_peek(tmp);
 
     if(dsdMode)
     {
@@ -200,14 +165,8 @@
     }
 
     tmp |= (P_GPIO_RST_DAC | P_GPIO_RST_ADC);
-<<<<<<< HEAD
-
-    PORT32A_OUT(tmp);
-=======
     
-    port32A_out(tmp);
->>>>>>> 0c3a8484
-
+    port32A_out_unlock(tmp);
 
     /* Give the DAC a little time to settle down after reset */
     t :> time;
